--- conflicted
+++ resolved
@@ -8,11 +8,7 @@
 q_versions = ['neural_backward_linear']
 
 learning_rates = ['0.01']
-<<<<<<< HEAD
-num_epochs_list = ['200']
-=======
 num_epochs_list = ['500']
->>>>>>> 8219da90
 dims_list = ['5 5']
 
 os.makedirs(base_dir, exist_ok=True)
