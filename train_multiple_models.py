--- conflicted
+++ resolved
@@ -16,11 +16,7 @@
 seq_length = 50
 store_every = 0
 
-<<<<<<< HEAD
 num_samples_list = [10]
-=======
-num_samples_list = [5]
->>>>>>> 06a463fc
 learning_rates = [0.1]
 online_list = [False]
 online_elbo_list = [True]
